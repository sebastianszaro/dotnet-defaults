--- conflicted
+++ resolved
@@ -1,12 +1,8 @@
 # dotnet-defaults
-<<<<<<< HEAD
+
 Common boilerplate &amp; practices for .NET projects
 
 - [Options pattern](Pattern/Options.md)
-- [Logging with `ILogger<>` using Serilog to Seq](Pattern/Options.md)
-=======
+- [Logging with `ILogger<>` using Serilog to Seq](Pattern/Serilog.md)
 
-Common boilerplate &amp; practices for Triple .NET projects
-
-The key words “MUST”, “MUST NOT”, “REQUIRED”, “SHALL”, “SHALL NOT”, “SHOULD”, “SHOULD NOT”, “RECOMMENDED”, “MAY”, and “OPTIONAL” in this document are to be interpreted as described in [[RFC 2119](https://www.ietf.org/rfc/rfc2119.txt)].
->>>>>>> a6865b40
+The key words “MUST”, “MUST NOT”, “REQUIRED”, “SHALL”, “SHALL NOT”, “SHOULD”, “SHOULD NOT”, “RECOMMENDED”, “MAY”, and “OPTIONAL” in this document are to be interpreted as described in [[RFC 2119](https://www.ietf.org/rfc/rfc2119.txt)].